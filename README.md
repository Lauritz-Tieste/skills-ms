<p>

  [![CI](https://github.com/Bootstrap-Academy/skills-ms/actions/workflows/ci.yml/badge.svg)](https://github.com/Defelo/fastapi-template/actions/workflows/ci.yml)
  [![Code style: black](https://img.shields.io/badge/code%20style-black-000000.svg)](https://github.com/psf/black)

</p>

# skills-ms

Bootstrap Academy Skills Microservice

## Development

### Prerequisites
- [Python 3.10](https://python.org/)
- [Poetry](https://python-poetry.org/) + [poethepoet](https://pypi.org/project/poethepoet/)
- [Git](https://git-scm.com/)
- [Docker](https://www.docker.com/) + [docker-compose](https://docs.docker.com/compose/) (recommended)
- [PyCharm Community/Professional](https://www.jetbrains.com/pycharm/) (recommended)

### Clone the repository

#### SSH (recommended)
```bash
git clone --recursive git@github.com:Bootstrap-Academy/skills-ms.git
```

#### HTTPS
```bash
git clone --recursive https://github.com/Bootstrap-Academy/skills-ms.git
```

### Setup development environment

After cloning the repository, you can setup the development environment by running the following command:

```bash
poe setup
```

This will create a virtual environment, install the dependencies, create a `.env` file and install the pre-commit hook.

### PyCharm configuration

Configure the Python interpreter:

- Open PyCharm and go to `Settings` ➔ `Project` ➔ `Python Interpreter`
- Open the menu `Python Interpreter` and click on `Show All...`
- Click on the plus symbol
- Click on `Poetry Environment`
- Select `Existing environment` (setup the environment first by running `poe setup`)
- Confirm with `OK`

Setup the run configuration:

- Click on `Add Configuration...` ➔ `Add new...` ➔ `Python`
- Change target from `Script path` to `Module name` and choose the `api` module
- Change the working directory to root path  ➔ `Edit Configurations`  ➔ `Working directory`
- In the `EnvFile` tab add your `.env` file
- Confirm with `OK`

### Run the API

To run the api for development you can use the `api` task:

```bash
poe api
```

### Poetry Scripts

```bash
poe setup           # setup dependencies, .env file and pre-commit hook
poe api             # start api locally
poe test            # run unit tests
poe pre-commit      # run pre-commit checks
  poe lint          # run linter
    poe format      # run auto formatter
      poe isort     # sort imports
      poe black     # reformat code
    poe mypy        # check typing
    poe flake8      # check code style
  poe coverage      # run unit tests with coverage
poe alembic         # use alembic to manage database migrations
poe migrate         # run database migrations
<<<<<<< HEAD
poe check           # check config files
=======
poe env             # show settings from .env file
poe jwt             # generate a jwt with the given payload and ttl in seconds
>>>>>>> ddf77ffb
```<|MERGE_RESOLUTION|>--- conflicted
+++ resolved
@@ -83,10 +83,7 @@
   poe coverage      # run unit tests with coverage
 poe alembic         # use alembic to manage database migrations
 poe migrate         # run database migrations
-<<<<<<< HEAD
-poe check           # check config files
-=======
 poe env             # show settings from .env file
 poe jwt             # generate a jwt with the given payload and ttl in seconds
->>>>>>> ddf77ffb
+poe check           # check config files
 ```